--- conflicted
+++ resolved
@@ -347,11 +347,4 @@
 ## Acknowledgments
 
 - OpenCV for providing the computer vision algorithms
-<<<<<<< HEAD
-- The creators of the various datasets used for testing
-=======
-- The creators of the various datasets used for testing
-#   l a n d m a r k _ a n a l y s i s _ a p p 
- 
- 
->>>>>>> 8eab2861
+- The creators of the various datasets used for testing